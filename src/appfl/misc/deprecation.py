import warnings
import functools
from packaging import version
<<<<<<< HEAD

appfl_version = "1.0.5"
=======
appfl_version = '1.1.0'
>>>>>>> 78e1b08e

# A set to keep track of warnings that have already been shown
_emitted_warnings = set()


def deprecated(reason="", silent=False, removal_version="2.0.0"):
    """
    This is a decorator which can be used to mark functions and classes
    as deprecated. It will result in a warning being emitted the first time
    the function or class is used, unless silent is True. If the current
    appfl version is greater than or equal to the removal_version, an
    error will be raised.
    """

    def decorator(obj):
        current_version = version.parse(appfl_version)
        removal_ver = version.parse(removal_version)

        if current_version >= removal_ver:
            raise RuntimeError(
                f"{obj.__name__} has been removed in version {removal_version}. "
                "Please use the recommended alternative."
            )

        if isinstance(obj, type):
            # The obj is a class
            orig_init = obj.__init__

            @functools.wraps(orig_init)
            def new_init(self, *args, **kwargs):
                if not silent and obj.__name__ not in _emitted_warnings:
                    warnings.warn(
                        f"{obj.__name__} is deprecated and will be removed in {removal_version}: {reason}",
                        category=DeprecationWarning,
                        stacklevel=2,
                    )
                    _emitted_warnings.add(obj.__name__)
                orig_init(self, *args, **kwargs)

            obj.__init__ = new_init
            return obj
        else:
            # The obj is a function
            @functools.wraps(obj)
            def wrapper(*args, **kwargs):
                if not silent and obj.__name__ not in _emitted_warnings:
                    warnings.warn(
                        f"{obj.__name__} is deprecated: {reason}",
                        category=DeprecationWarning,
                        stacklevel=2,
                    )
                    _emitted_warnings.add(obj.__name__)
                return obj(*args, **kwargs)

            return wrapper

    return decorator


warnings.simplefilter("always", DeprecationWarning)<|MERGE_RESOLUTION|>--- conflicted
+++ resolved
@@ -1,12 +1,7 @@
 import warnings
 import functools
 from packaging import version
-<<<<<<< HEAD
-
-appfl_version = "1.0.5"
-=======
 appfl_version = '1.1.0'
->>>>>>> 78e1b08e
 
 # A set to keep track of warnings that have already been shown
 _emitted_warnings = set()
