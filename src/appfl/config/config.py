from dataclasses import dataclass, field
from typing import Any
from omegaconf import DictConfig, OmegaConf


from .fed.federated import *
from .fed.iceadmm import *  ## TODO: combine iceadmm and iiadmm under the name of ADMM.
from .fed.iiadmm import *


@dataclass
class Config:
    fed: Any = Federated()

    # Compute device
    device: str = "cpu"

    # Number of training epochs
    num_clients: int = 1

    # Number of training epochs
    num_epochs: int = 2

    # Number of workers in DataLoader
    num_workers: int = 0

    # Train data batch info
    batch_training: bool = True  ## TODO: revisit
    train_data_batch_size: int = 64
    train_data_shuffle: bool = False

    # Indication of whether to validate or not using testing data
    validation: bool = True
    test_data_batch_size: int = 64
    test_data_shuffle: bool = False

    # Checking data sanity
    data_sanity: bool = False

    # Reproducibility
    reproduce: bool = True

<<<<<<< HEAD
    # PCA on Trajectory
    pca_dir: str = ""
    params_start: int=0
    params_end: int=49
    ncomponents: int=40
=======
    # Tensorboard
    use_tensorboard: bool = False
>>>>>>> e6dbf0a1

    # Loading models
    load_model: bool = False
    load_model_dirname: str = ""
    load_model_filename: str = ""

    # Saving models (server)
    save_model: bool = False
    save_model_dirname: str = ""
    save_model_filename: str = ""
    checkpoints_interval: int = 2

    # Saving state_dict (clients)
    save_model_state_dict: bool = False

    # Logging and recording outputs
    output_dirname: str = "output"
    output_filename: str = "result"
    
    logginginfo: DictConfig = OmegaConf.create({})
    summary_file: str = ""


    #
    # gRPC configutations
    #

    # 100 MB for gRPC maximum message size
    max_message_size: int = 104857600

    operator: DictConfig = OmegaConf.create({"id": 1})
    server: DictConfig = OmegaConf.create(
        {"id": 1, "host": "localhost", "port": 50051, "use_tls": False, "api_key": None}
    )
    client: DictConfig = OmegaConf.create({"id": 1})<|MERGE_RESOLUTION|>--- conflicted
+++ resolved
@@ -40,16 +40,14 @@
     # Reproducibility
     reproduce: bool = True
 
-<<<<<<< HEAD
     # PCA on Trajectory
     pca_dir: str = ""
     params_start: int=0
     params_end: int=49
     ncomponents: int=40
-=======
+    
     # Tensorboard
     use_tensorboard: bool = False
->>>>>>> e6dbf0a1
 
     # Loading models
     load_model: bool = False
