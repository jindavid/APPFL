import time
import yaml
import logging
import threading
from mpi4py import MPI
from omegaconf import OmegaConf
from typing import Optional, Dict, OrderedDict
from concurrent.futures import Future
from appfl.agent import ServerAgent
from appfl.logger import ServerAgentFileLogger
from .config import MPITask, MPITaskRequest, MPITaskResponse, MPIServerStatus
from .serializer import byte_to_request, response_to_byte, model_to_byte, byte_to_model


class MPIServerCommunicator:
    def __init__(
        self,
        comm,
        server_agent: ServerAgent,
        logger: Optional[ServerAgentFileLogger] = None,
    ) -> None:
        self.comm = comm
        self.comm_rank = comm.Get_rank()
        self.comm_size = comm.Get_size()
        self.server_agent = server_agent
        self.logger = logger if logger is not None else self._default_logger()
        self._get_global_model_futures: Dict[int, Future] = {}
        self._update_global_model_futures: Dict[int, Future] = {}
        self._sample_size_futures: Dict[int, Future] = {}
        self._client_id_to_client_rank = {}  # client_id to client_rank mapping

    def serve(self):
        """
        Start the MPI server to serve the clients.
        """
        self.logger.info("Server starting...")
        status = MPI.Status()
        while not self.server_agent.server_terminated():
            time.sleep(0.1)
            msg_flag = self.comm.iprobe(
                source=MPI.ANY_SOURCE, tag=MPI.ANY_TAG, status=status
            )
            if msg_flag:
                source = status.Get_source()
                tag = status.Get_tag()
                count = status.Get_count(MPI.BYTE)
                request_buffer = bytearray(count)
                self.comm.Recv(request_buffer, source=source, tag=tag)
                request = byte_to_request(request_buffer)
                response = self._request_handler(
                    client_rank=source, request_tag=tag, request=request
                )
                if response is not None:
                    response_bytes = response_to_byte(response)
                    self.comm.Send(response_bytes, dest=source, tag=source)
        self.logger.info("Server terminated.")

    def _request_handler(
        self,
        client_rank: int,
        request_tag: int,
        request: MPITaskRequest,
    ) -> Optional[MPITaskResponse]:
        """
        Handle the request from the clients.
        :param `request`: the request from the clients
        :param `request_tag`: the tag of the request
        :return `response`: the response to the clients
        """
        request_type = request_tag // self.comm_size
        if request_type == MPITask.GET_CONFIGURATION.value:
            return self._get_configuration(client_rank, request)
        elif request_type == MPITask.GET_GLOBAL_MODEL.value:
            return self._get_global_model(client_rank, request)
        elif request_type == MPITask.UPDATE_GLOBAL_MODEL.value:
            return self._update_global_model(client_rank, request)
        elif request_type == MPITask.INVOKE_CUSTOM_ACTION.value:
            return self._invoke_custom_action(client_rank, request)
        else:
            raise ValueError(f"Invalid request tag: {request_tag}")

    def _get_configuration(
        self, client_rank: int, request: MPITaskRequest
    ) -> MPITaskResponse:
        """
        Client requests the FL configurations that are shared among all clients from the server.

        :param: `client_rank`: The rank of the client in MPI
        :param: `request.meta_data`: YAML serialized metadata dictionary (if needed)
        :return `response.status`: Server status
        :return `response.meta_data`: YAML serialized FL configurations
        """
<<<<<<< HEAD
        meta_data = yaml.unsafe_load(request.meta_data) if len(request.meta_data) > 0 else {}
=======
        meta_data = (
            yaml.safe_load(request.meta_data) if len(request.meta_data) > 0 else {}
        )
>>>>>>> 95154fdd
        client_ids = meta_data.get("_client_ids", [client_rank])
        if len(client_ids) > 1:
            self.logger.info(
                f"Received GetConfiguration request from batched clients: {client_ids} [MPI rank {client_rank}]"
            )
        else:
            self.logger.info(
                f"Received GetConfiguration request from {client_ids[0]} [MPI rank {client_rank}]"
            )
        client_configs = self.server_agent.get_client_configs(**meta_data)
        client_configs = OmegaConf.to_container(client_configs, resolve=True)
        client_configs_serialized = yaml.dump(client_configs)
        response = MPITaskResponse(
            status=MPIServerStatus.RUN.value,
            meta_data=client_configs_serialized,
        )
        return response

    def _get_global_model(
        self, client_rank: int, request: MPITaskRequest
    ) -> Optional[MPITaskResponse]:
        """
        Return the global model to clients. This method is supposed to provide clients with
        the initial and final global model.

        :param: `client_rank`: The rank of the client(s) in MPI
        :param: `request.meta_data`: YAML serialized metadata dictionary (if needed)

             - `meta_data['_client_ids']`: A list of client ids to get the global model for batched clients
             - `meta_data['init_model']`: Whether to get the initial global model or not
        :return `response.status`: Server status
        :return `response.payload`: Serialized global model
        :return `response.meta_data`: YAML serialized metadata dictionary (if needed)
        """
<<<<<<< HEAD
        meta_data = yaml.unsafe_load(request.meta_data) if len(request.meta_data) > 0 else {}
=======
        meta_data = (
            yaml.safe_load(request.meta_data) if len(request.meta_data) > 0 else {}
        )
>>>>>>> 95154fdd
        client_ids = meta_data.get("_client_ids", [client_rank])
        if len(client_ids) > 1:
            self.logger.info(
                f"Received GetGlobalModel request from batched clients: {client_ids} [MPI rank {client_rank}]"
            )
        else:
            self.logger.info(
                f"Received GetGlobalModel request from {client_ids[0]} [MPI rank {client_rank}]"
            )
        self._client_id_to_client_rank[client_rank] = client_rank
        meta_data["num_batched_clients"] = len(client_ids)
        model = self.server_agent.get_parameters(**meta_data, blocking=False)
        if not isinstance(model, Future):
            if isinstance(model, tuple):
                model = model[0]
                meta_data = yaml.dump(model[1])
            else:
                meta_data = yaml.dump({})
            model_serialized = model_to_byte(model)
            return MPITaskResponse(
                status=MPIServerStatus.RUN.value,
                payload=model_serialized,
                meta_data=meta_data,
            )
        else:
            self._get_global_model_futures[client_rank] = model
            self._check_get_global_model_futures()
            return None

    def _update_global_model(
        self, client_rank: int, request: MPITaskRequest
    ) -> Optional[MPITaskResponse]:
        """
        Update the global model with the local model from the client,
        and return the updated global model to the client.

        :param: `client_rank`: The rank of the client in MPI
        :param: `request.payload`: Serialized local model
        :param: `request.meta_data`: YAML serialized metadata dictionary (if needed)
        :return `response.status`: Server status
        :return `response.payload`: Serialized updated global model
        :return `response.meta_data`: YAML serialized metadata dictionary (if needed)
        """
        local_model = request.payload
<<<<<<< HEAD
        meta_data = yaml.unsafe_load(request.meta_data) if len(request.meta_data) > 0 else {}
=======
        meta_data = (
            yaml.safe_load(request.meta_data) if len(request.meta_data) > 0 else {}
        )
>>>>>>> 95154fdd
        if meta_data.get("_torch_serialized", True):
            local_model = byte_to_model(local_model)
        # read the client ids from the metadata if any
        client_ids = meta_data.get("_client_ids", [client_rank])
        for client_id in client_ids:
            self._client_id_to_client_rank[client_id] = client_rank
        if len(client_ids) > 1:
            assert (
                self.server_agent.server_agent_config.server_configs.scheduler
                == "SyncScheduler"
            ), "Batched clients are only supported with SyncScheduler."
            self.logger.info(
                f"Received UpdateGlobalModel request from batched clients: {client_ids} [MPI rank {client_rank}]"
            )
        else:
            self.logger.info(
                f"Received GetGlobalModel request from {client_ids[0]} [MPI rank {client_rank}]"
            )
        for client_id in client_ids:
            client_metadata = (
                meta_data[client_id] if client_id in meta_data else meta_data
            )
            client_local_model = (
                local_model[client_id]
                if (
                    (
                        isinstance(local_model, dict)
                        or isinstance(local_model, OrderedDict)
                    )
                    and client_id in local_model
                )
                else local_model
            )
            global_model = self.server_agent.global_update(
                client_id, client_local_model, blocking=False, **client_metadata
            )
            if not isinstance(global_model, Future):
                meta_data = {}
                if isinstance(global_model, tuple):
                    meta_data[client_id] = global_model[1]
                    global_model = global_model[0]
                else:
                    meta_data[client_id] = {}
                global_model_serialized = model_to_byte(global_model)
                status = (
                    MPIServerStatus.DONE.value
                    if self.server_agent.training_finished()
                    else MPIServerStatus.RUN.value
                )
                return MPITaskResponse(
                    status=status,
                    payload=global_model_serialized,
                    meta_data=yaml.dump(meta_data),
                )
            else:
                self._update_global_model_futures[client_id] = global_model
                self._check_update_global_model_futures()
        return None

    def _invoke_custom_action(
        self,
        client_rank: int,
        request: MPITaskRequest,
    ) -> Optional[MPITaskResponse]:
        """
        Invoke custom action on the server.
        :param: `client_rank`: The rank of the client in MPI
        :param: `request.meta_data`: YAML serialized metadata dictionary (if needed)
        :return `response.status`: Server status
        :return `response.meta_data`: YAML serialized metadata dictionary (if needed)
        """
<<<<<<< HEAD
        meta_data = yaml.unsafe_load(request.meta_data) if len(request.meta_data) > 0 else {}
=======
        meta_data = (
            yaml.safe_load(request.meta_data) if len(request.meta_data) > 0 else {}
        )
>>>>>>> 95154fdd
        assert "action" in meta_data, "The action is not specified in the metadata"
        action = meta_data["action"]
        client_ids = meta_data.get("_client_ids", [client_rank])
        if len(client_ids) > 1:
            self.logger.info(
                f"Received InvokeCustomAction ({meta_data['action']}) request from batched clients: {client_ids} [MPI rank {client_rank}]"
            )
        else:
            self.logger.info(
                f"Received InvokeCustomAction ({meta_data['action']}) request from {client_ids[0]} [MPI rank {client_rank}]"
            )
<<<<<<< HEAD
        
=======

>>>>>>> 95154fdd
        del meta_data["action"]
        if action == "set_sample_size":
            sync = True
            for client_id in client_ids:
                self._client_id_to_client_rank[client_id] = client_rank
                client_metadata = (
                    meta_data[client_id] if client_id in meta_data else meta_data
                )
                client_metadata["blocking"] = False
                ret_val = self.server_agent.set_sample_size(
                    client_id, **client_metadata
                )
                if ret_val is None:
                    sync = False
                else:
                    self._sample_size_futures[client_id] = ret_val
                    self._check_sample_size_future()
            return None if sync else MPITaskResponse(status=MPIServerStatus.RUN.value)
        elif action == "close_connection":
            for client_id in client_ids:
                self.server_agent.close_connection(client_id)
            return MPITaskResponse(status=MPIServerStatus.DONE.value)
        elif action == "get_data_readiness_report":
            num_clients = self.server_agent.get_num_clients()
            if not hasattr(self, "_dr_metrics_lock"):
                self._dr_metrics = {}
                self._dr_metrics_client_ids = set()
                self._dr_metrics_lock = threading.Lock()
            for client_id in client_ids:
                client_metadata = (
                    meta_data[client_id] if client_id in meta_data else meta_data
                )
                with self._dr_metrics_lock:
                    self._dr_metrics_client_ids.add(client_id)
                    for k, v in client_metadata.items():
                        if k not in self._dr_metrics:
                            self._dr_metrics[k] = {}
                        self._dr_metrics[k][client_id] = v
                    if len(self._dr_metrics_client_ids) == num_clients:
                        self.server_agent.data_readiness_report(self._dr_metrics)
                        response = MPITaskResponse(
                            status=MPIServerStatus.RUN.value,
                        )
                        response_bytes = response_to_byte(response)
                        responded_client_ranks = set()
                        for client_id in self._dr_metrics_client_ids:
                            client_rank = self._client_id_to_client_rank[client_id]
                            if client_rank not in responded_client_ranks:
                                responded_client_ranks.add(client_rank)
                                self.comm.Send(
                                    response_bytes, dest=client_rank, tag=client_rank
                                )
                        self._dr_metrics = {}
                        self._dr_metrics_client_ids = set()
            return None
        else:
            raise NotImplementedError(f"Custom action {action} is not implemented.")

    def _check_sample_size_future(self):
        """
        Return the updated relative sample size to the client if the `Future` object is available.
        """
        delete_keys = []
        responses = {}
        for client_id, future in self._sample_size_futures.items():
            if future.done():
                meta_data = future.result()
                client_rank = self._client_id_to_client_rank[client_id]
                if client_rank not in responses:
                    responses[client_rank] = {}
                responses[client_rank][client_id] = meta_data
                delete_keys.append(client_id)
        for client_rank, meta_data in responses.items():
            response = MPITaskResponse(
                status=MPIServerStatus.RUN.value,
                meta_data=yaml.dump(meta_data),
            )
            response_bytes = response_to_byte(response)
            self.comm.Send(response_bytes, dest=client_rank, tag=client_rank)
        for key in delete_keys:
            del self._sample_size_futures[key]

    def _check_get_global_model_futures(self):
        """
        Return the global model to the client if the global model `Future` object is available.
        """
        delete_keys = []
        status = (
            MPIServerStatus.DONE.value
            if self.server_agent.training_finished()
            else MPIServerStatus.RUN.value
        )
        for client_id, future in self._get_global_model_futures.items():
            if future.done():
                global_model = future.result()
                if isinstance(global_model, tuple):
                    meta_data = global_model[1]
                    global_model = global_model[0]
                else:
                    meta_data = {}
                client_rank = self._client_id_to_client_rank[client_id]
                global_model_serialized = model_to_byte(global_model)
                response = MPITaskResponse(
                    status=status,
                    payload=global_model_serialized,
                    meta_data=yaml.dump(meta_data),
                )
                response_bytes = response_to_byte(response)
                self.comm.Send(response_bytes, dest=client_rank, tag=client_rank)
                delete_keys.append(client_id)
        for key in delete_keys:
            del self._get_global_model_futures[key]

    def _check_update_global_model_futures(self):
        """
        Return the updated global model to the client if the global model `Future` object is available.
        """
        delete_keys = []
        model_responses = {}
        meta_data_responses = {}
        status = (
            MPIServerStatus.DONE.value
            if self.server_agent.training_finished()
            else MPIServerStatus.RUN.value
        )
        for client_id, future in self._update_global_model_futures.items():
            if future.done():
                global_model = future.result()
                if isinstance(global_model, tuple):
                    meta_data = global_model[1]
                    global_model = global_model[0]
                else:
                    meta_data = {}
                client_rank = self._client_id_to_client_rank[client_id]
                if client_rank not in model_responses:
                    global_model_serialized = model_to_byte(global_model)
                    model_responses[client_rank] = global_model_serialized
                    meta_data_responses[client_rank] = {}
                meta_data_responses[client_rank][client_id] = meta_data
                delete_keys.append(client_id)
        for client_rank in model_responses:
            response = MPITaskResponse(
                status=status,
                payload=model_responses[client_rank],
                meta_data=yaml.dump(meta_data_responses[client_rank]),
            )
            response_bytes = response_to_byte(response)
            self.comm.Send(response_bytes, dest=client_rank, tag=client_rank)
        for key in delete_keys:
            del self._update_global_model_futures[key]

    def _default_logger(self):
        """Create a default logger for the gRPC server if no logger provided."""
        logger = logging.getLogger(__name__)
        logger.setLevel(logging.INFO)
        fmt = logging.Formatter("[%(asctime)s %(levelname)-4s server]: %(message)s")
        s_handler = logging.StreamHandler()
        s_handler.setLevel(logging.INFO)
        s_handler.setFormatter(fmt)
        logger.addHandler(s_handler)
        return logger<|MERGE_RESOLUTION|>--- conflicted
+++ resolved
@@ -90,13 +90,7 @@
         :return `response.status`: Server status
         :return `response.meta_data`: YAML serialized FL configurations
         """
-<<<<<<< HEAD
         meta_data = yaml.unsafe_load(request.meta_data) if len(request.meta_data) > 0 else {}
-=======
-        meta_data = (
-            yaml.safe_load(request.meta_data) if len(request.meta_data) > 0 else {}
-        )
->>>>>>> 95154fdd
         client_ids = meta_data.get("_client_ids", [client_rank])
         if len(client_ids) > 1:
             self.logger.info(
@@ -131,13 +125,7 @@
         :return `response.payload`: Serialized global model
         :return `response.meta_data`: YAML serialized metadata dictionary (if needed)
         """
-<<<<<<< HEAD
         meta_data = yaml.unsafe_load(request.meta_data) if len(request.meta_data) > 0 else {}
-=======
-        meta_data = (
-            yaml.safe_load(request.meta_data) if len(request.meta_data) > 0 else {}
-        )
->>>>>>> 95154fdd
         client_ids = meta_data.get("_client_ids", [client_rank])
         if len(client_ids) > 1:
             self.logger.info(
@@ -182,13 +170,7 @@
         :return `response.meta_data`: YAML serialized metadata dictionary (if needed)
         """
         local_model = request.payload
-<<<<<<< HEAD
         meta_data = yaml.unsafe_load(request.meta_data) if len(request.meta_data) > 0 else {}
-=======
-        meta_data = (
-            yaml.safe_load(request.meta_data) if len(request.meta_data) > 0 else {}
-        )
->>>>>>> 95154fdd
         if meta_data.get("_torch_serialized", True):
             local_model = byte_to_model(local_model)
         # read the client ids from the metadata if any
@@ -260,13 +242,7 @@
         :return `response.status`: Server status
         :return `response.meta_data`: YAML serialized metadata dictionary (if needed)
         """
-<<<<<<< HEAD
         meta_data = yaml.unsafe_load(request.meta_data) if len(request.meta_data) > 0 else {}
-=======
-        meta_data = (
-            yaml.safe_load(request.meta_data) if len(request.meta_data) > 0 else {}
-        )
->>>>>>> 95154fdd
         assert "action" in meta_data, "The action is not specified in the metadata"
         action = meta_data["action"]
         client_ids = meta_data.get("_client_ids", [client_rank])
@@ -278,11 +254,7 @@
             self.logger.info(
                 f"Received InvokeCustomAction ({meta_data['action']}) request from {client_ids[0]} [MPI rank {client_rank}]"
             )
-<<<<<<< HEAD
-        
-=======
-
->>>>>>> 95154fdd
+
         del meta_data["action"]
         if action == "set_sample_size":
             sync = True
