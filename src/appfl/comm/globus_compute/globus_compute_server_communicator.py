import os
import time
import uuid
import pathlib
import logging
import warnings
from datetime import datetime
from omegaconf import OmegaConf
from collections import OrderedDict
from globus_sdk.scopes import AuthScopes
from globus_sdk import AccessTokenAuthorizer
from globus_compute_sdk import Executor, Client
from concurrent.futures import Future, as_completed
from typing import Optional, Dict, List, Union, Tuple, Any
from appfl.logger import ServerAgentFileLogger
from appfl.config import ClientAgentConfig, ServerAgentConfig
from .utils.config import ClientTask
from .utils.endpoint import GlobusComputeClientEndpoint
from .utils.s3_storage import CloudStorage, LargeObjectWrapper
from globus_compute_sdk.serialize import CombinedCode
from globus_compute_sdk.sdk.login_manager import AuthorizerLoginManager
from globus_compute_sdk.sdk.login_manager.manager import ComputeScopeBuilder


class GlobusComputeServerCommunicator:
    """
    Communicator used by the federated learning server which plans to use Globus Compute
    for orchestrating the federated learning experiments.

    Globus Compute is a distributed function-as-a-service platform that allows users to run
    functions on specified remote endpoints. For more details, check the Globus Compute SDK
    documentation at https://globus-compute.readthedocs.io/en/latest/endpoints.html.

    :param `gcc`: Globus Compute client object
    :param `server_agent_config`: The server agent configuration
    :param `client_agent_configs`: A list of client agent configurations.
    :param [Optional] `logger`: Optional logger object.
    """

    def __init__(
        self,
        server_agent_config: ServerAgentConfig,
        client_agent_configs: List[ClientAgentConfig],
        logger: Optional[ServerAgentFileLogger] = None,
        **kwargs,
    ):
        # Assert compute_token and openid_token are both provided if necessary
        assert (
            ("compute_token" in kwargs and "openid_token" in kwargs)
            or ("compute_token" not in kwargs and "openid_token" not in kwargs)
        ), "Both compute_token and openid_token must be provided if one of them is provided."

        if "compute_token" in kwargs and "openid_token" in kwargs:
            ComputeScopes = ComputeScopeBuilder()
            compute_login_manager = AuthorizerLoginManager(
                authorizers={
                    ComputeScopes.resource_server: AccessTokenAuthorizer(
                        kwargs["compute_token"]
                    ),
                    AuthScopes.resource_server: AccessTokenAuthorizer(
                        kwargs["openid_token"]
                    ),
                }
            )
            compute_login_manager.ensure_logged_in()
            gcc = Client(
                login_manager=compute_login_manager,
                code_serialization_strategy=CombinedCode(),
            )
        else:
            gcc = Client()
        self.gce = Executor(client=gcc)  # Globus Compute Executor
        self.logger = logger if logger is not None else self._default_logger()
        # Sanity check for configurations: Check for the number of clients
        num_clients = (
            server_agent_config.server_configs.num_clients
            if hasattr(server_agent_config.server_configs, "num_clients")
            else server_agent_config.server_configs.scheduler_kwargs.num_clients
            if hasattr(
                server_agent_config.server_configs.scheduler_kwargs, "num_clients"
            )
            else server_agent_config.server_configs.aggregator_kwargs.num_clients
        )
        assert (
            num_clients == len(client_agent_configs)
        ), "Number of clients in the server configuration does not match the number of client configurations."
        client_config_from_server = server_agent_config.client_configs
        # Create a unique experiment ID for this federated learning experiment
        experiment_id = datetime.now().strftime("%Y-%m-%d-%H-%M-%S")
        # Initiate the Globus Compute client endpoints.
        self.client_endpoints: Dict[str, GlobusComputeClientEndpoint] = {}
        _client_id_check_set = set()
        for client_config in client_agent_configs:
            assert hasattr(
                client_config, "endpoint_id"
            ), "Client configuration must have an endpoint_id."
            # Read the client dataloader source file
            with open(client_config.data_configs.dataset_path) as file:
                client_config.data_configs.dataset_source = file.read()
            del client_config.data_configs.dataset_path
            client_id = str(
                client_config.client_id
                if hasattr(client_config, "client_id")
                else (
                    client_config.train_configs.logging_id
<<<<<<< HEAD
                    if (hasattr(client_config, "train_configs") and hasattr(client_config.train_configs, "logging_id"))
=======
                    if (
                        hasattr(client_config, "train_configs")
                        and hasattr(client_config.train_configs, "logging_id")
                    )
>>>>>>> 95154fdd
                    else client_config.endpoint_id
                )
            )
            assert (
                client_id not in _client_id_check_set
            ), f"Client ID {client_id} is not unique for this client configuration.\n{client_config}"
            _client_id_check_set.add(client_id)
            client_endpoint_id = client_config.endpoint_id
            client_config.experiment_id = experiment_id
            # Raise deprecation warning for logging_id
            if hasattr(client_config.train_configs, "logging_id"):
                warnings.warn(
                    "client_agent_config.train_configs.logging_id is deprecated. Please use client_id instead.",
                    DeprecationWarning,
                )
            self.client_endpoints[client_id] = GlobusComputeClientEndpoint(
                client_id=client_id,
                client_endpoint_id=client_endpoint_id,
                client_config=OmegaConf.merge(client_config_from_server, client_config),
            )
        # Initialize the S3 bucket for large model transfer if necessary.
        if hasattr(server_agent_config.server_configs, "comm_configs") and hasattr(
            server_agent_config.server_configs.comm_configs, "globus_compute_configs"
        ):
            s3_bucket = server_agent_config.server_configs.comm_configs.globus_compute_configs.get(
                "s3_bucket", None
            )
        else:
            s3_bucket = None
        self.use_s3bucket = s3_bucket is not None
        if self.use_s3bucket:
            self.logger.info(f"Using S3 bucket {s3_bucket} for model transfer.")
            s3_creds_file = server_agent_config.server_configs.comm_configs.globus_compute_configs.get(
                "s3_creds_file", None
            )
            s3_temp_dir = server_agent_config.server_configs.comm_configs.globus_compute_configs.get(
                "s3_temp_dir",
                str(
                    pathlib.Path.home()
                    / ".appfl"
                    / "globus_compute"
                    / "server"
                    / experiment_id
                ),
            )
            if not os.path.exists(s3_temp_dir):
                pathlib.Path(s3_temp_dir).mkdir(parents=True, exist_ok=True)
            CloudStorage.init(s3_bucket, s3_creds_file, s3_temp_dir, self.logger)

        self.executing_tasks: Dict[str, ClientTask] = {}
        self.executing_task_futs: Dict[Future, str] = {}

    def send_task_to_all_clients(
        self,
        task_name: str,
        *,
        model: Optional[Union[Dict, OrderedDict, bytes]] = None,
        metadata: Union[Dict, List[Dict]] = {},
        need_model_response: bool = False,
    ):
        """
        Send a specific task to all clients.
        :param `task_name`: Name of the task to be executed on the clients
        :param [Optional] `model`: Model to be sent to the clients
        :param [Optional] `metadata`: Additional metadata to be sent to the clients
        :param `need_model_response`: Whether the task requires a model response from the clients
            If so, the server will provide a pre-signed URL for the clients to upload the model if using S3.
        """
        if self.use_s3bucket and model is not None:
            model_wrapper = LargeObjectWrapper(
                data=model,
                name=str(uuid.uuid4()) + "_server_state",
            )
            if not model_wrapper.can_send_directly:
                model = CloudStorage.upload_object(
                    model_wrapper, register_for_clean=True
                )
        for i, client_id in enumerate(self.client_endpoints):
            client_metadata = metadata[i] if isinstance(metadata, list) else metadata
            if need_model_response and self.use_s3bucket:
                local_model_key = f"{str(uuid.uuid4())}_client_state_{client_id}"
                local_model_url = CloudStorage.presign_upload_object(local_model_key)
                client_metadata["local_model_key"] = local_model_key
                client_metadata["local_model_url"] = local_model_url
            task_id, task_future = self.client_endpoints[client_id].submit_task(
                self.gce,
                task_name,
                model,
                client_metadata,
            )
            self.__register_task(task_id, task_future, client_id, task_name)
            self.logger.info(f"Task '{task_name}' is assigned to {client_id}.")

    def send_task_to_one_client(
        self,
        client_id: str,
        task_name: str,
        *,
        model: Optional[Union[Dict, OrderedDict, bytes]] = None,
        metadata: Optional[Dict] = {},
        need_model_response: bool = False,
    ):
        """
        Send a specific task to one specific client endpoint.
        :param `client_id`: The client id to which the task is sent.
        :param `task_name`: Name of the task to be executed on the clients
        :param [Optional] `model`: Model to be sent to the clients
        :param [Optional] `metadata`: Additional metadata to be sent to the clients
        :param `need_model_response`: Whether the task requires a model response from the clients
            If so, the server will provide a pre-signed URL for the clients to upload the model if using S3.
        """
        if self.use_s3bucket:
            model_wrapper = LargeObjectWrapper(
                data=model,
                name=str(uuid.uuid4()) + "_server_state",
            )
            if not model_wrapper.can_send_directly:
                model = CloudStorage.upload_object(
                    model_wrapper, register_for_clean=True
                )
        if need_model_response and self.use_s3bucket:
            local_model_key = f"{str(uuid.uuid4())}_client_state_{client_id}"
            local_model_url = CloudStorage.presign_upload_object(local_model_key)
            metadata["local_model_key"] = local_model_key
            metadata["local_model_url"] = local_model_url
        task_id, task_future = self.client_endpoints[client_id].submit_task(
            self.gce,
            task_name,
            model,
            metadata,
        )
        self.__register_task(task_id, task_future, client_id, task_name)
        self.logger.info(f"Task '{task_name}' is assigned to {client_id}.")

    def recv_result_from_all_clients(self) -> Tuple[Dict, Dict]:
        """
        Receive task results from all clients that have running tasks.
        :return `client_results`: A dictionary containing the results from all clients - Dict[client_id, client_model]
        :return `client_metadata`: A dictionary containing the metadata from all clients - Dict[client_id, client_metadata]
        """
        client_results, client_metadata = {}, {}
        while len(self.executing_task_futs):
            fut = next(as_completed(list(self.executing_task_futs)))
            task_id = self.executing_task_futs[fut]
            client_id = self.executing_tasks[task_id].client_id
            try:
                result = fut.result()
                client_model, client_metadata_local = (
                    self.__parse_globus_compute_result(result)
                )
                client_results[client_id] = client_model
                client_metadata[client_id] = client_metadata_local
                # Set the status of the finished task
                client_log = client_metadata_local.get("log", {})
                self.executing_tasks[task_id].end_time = time.time()
                self.executing_tasks[task_id].success = True
                self.executing_tasks[task_id].log = client_log  # TODO: Check this line
                # Clean up the task
                self.logger.info(
                    f"Received results of task '{self.executing_tasks[task_id].task_name}' from {client_id}."
                )
                self.client_endpoints[client_id].status
                self.executing_tasks.pop(task_id)
                self.executing_task_futs.pop(fut)
            except Exception as e:
                self.logger.info(
                    f"Task {self.executing_tasks[task_id].task_name} on {client_id} failed with an error."
                )
                raise e
        return client_results, client_metadata

    def recv_result_from_one_client(self) -> Tuple[str, Any, Dict]:
        """
        Receive task results from the first client that finishes the task.
        :return `client_id`: The client endpoint id from which the result is received.
        :return `client_model`: The model returned from the client
        :return `client_metadata`: The metadata returned from the client
        """
        assert len(
            self.executing_task_futs
        ), "There is no active client endpoint running tasks."
        try:
            fut = next(as_completed(list(self.executing_task_futs)))
            task_id = self.executing_task_futs[fut]
            result = fut.result()
            client_id = self.executing_tasks[task_id].client_id
            client_model, client_metadata = self.__parse_globus_compute_result(result)
            # Set the status of the finished task
            client_log = client_metadata.get("log", {})
            self.executing_tasks[task_id].end_time = time.time()
            self.executing_tasks[task_id].success = True
            self.executing_tasks[task_id].log = client_log  # TODO: Check this line
            # Clean up the task
            self.logger.info(
                f"Received results of task '{self.executing_tasks[task_id].task_name}' from {client_id}."
            )
            self.client_endpoints[client_id].status
            self.executing_tasks.pop(task_id)
            self.executing_task_futs.pop(fut)
        except Exception as e:
            client_id = self.executing_tasks[task_id].client_id
            self.logger.info(
                f"Task {self.executing_tasks[task_id].task_name} on {client_id} failed with an error."
            )
            raise e
        return client_id, client_model, client_metadata

    def shutdown_all_clients(self):
        """Cancel all the running tasks on the clients and shutdown the globus compute executor."""
        self.logger.info("Shutting down all clients......")
        self.gce.shutdown(wait=False, cancel_futures=True)
        # Clean-up cloud storage
        if self.use_s3bucket:
            CloudStorage.clean_up()
        self.logger.info(
            "The server and all clients have been shutted down successfully."
        )

    def cancel_all_tasks(self):
        """Cancel all on-the-fly client tasks."""
        for task_fut in self.executing_task_futs:
            task_fut.cancel()
            task_id = self.executing_task_futs[task_fut]
            client_id = self.executing_tasks[task_id].client_id
            self.client_endpoints[client_id].cancel_task()
        self.executing_task_futs = {}
        self.executing_tasks = {}

    def __parse_globus_compute_result(self, result):
        """
        Parse the returned results from a Globus Compute endpoint.
        The results can be composed of two parts:
        - Model parameters (can be model, gradients, compressed model, etc.)
        - Metadata (may contain additional information such as logs, etc.)
        :param `result`: The result returned from the Globus Compute endpoint.
        :return `model`: The model parameters returned from the client
        :return `metadata`: The metadata returned from the client
        """
        if isinstance(result, tuple):
            model, metadata = result
        else:
            model, metadata = result, {}
        # Download model from S3 bucket if necessary
        if self.use_s3bucket:
            if CloudStorage.is_cloud_storage_object(model):
                model = CloudStorage.download_object(
                    model, delete_cloud=True, delete_local=True
                )
        return model, metadata

    def __register_task(self, task_id, task_fut, client_id, task_name):
        """
        Register new client task to the list of executing tasks - call after task submission.
        """
        self.executing_tasks[task_id] = OmegaConf.structured(
            ClientTask(
                task_id=task_id,
                task_name=task_name,
                client_id=client_id,
                start_time=time.time(),
            )
        )
        self.executing_task_futs[task_fut] = task_id

    def _default_logger(self):
        """Create a default logger for the gRPC server if no logger provided."""
        logger = logging.getLogger(__name__)
        logger.setLevel(logging.INFO)
        fmt = logging.Formatter("[%(asctime)s %(levelname)-4s server]: %(message)s")
        s_handler = logging.StreamHandler()
        s_handler.setLevel(logging.INFO)
        s_handler.setFormatter(fmt)
        logger.addHandler(s_handler)
        return logger<|MERGE_RESOLUTION|>--- conflicted
+++ resolved
@@ -103,14 +103,10 @@
                 if hasattr(client_config, "client_id")
                 else (
                     client_config.train_configs.logging_id
-<<<<<<< HEAD
-                    if (hasattr(client_config, "train_configs") and hasattr(client_config.train_configs, "logging_id"))
-=======
                     if (
                         hasattr(client_config, "train_configs")
                         and hasattr(client_config.train_configs, "logging_id")
                     )
->>>>>>> 95154fdd
                     else client_config.endpoint_id
                 )
             )
