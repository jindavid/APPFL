import pytest
import torch
import torch.nn as nn
import torchvision
from torchvision.transforms import ToTensor

import math
import numpy as np

from appfl.config import *
from appfl.misc.data import *
import appfl.run_mpi as rm
import appfl.run_serial as rs
import appfl.run_mpi_async as rma


from mpi4py import MPI
import os


class CNN(nn.Module):
    def __init__(self, num_channel, num_classes, num_pixel):
        super().__init__()
        self.conv1 = nn.Conv2d(
            num_channel, 32, kernel_size=5, padding=0, stride=1, bias=True
        )
        self.conv2 = nn.Conv2d(32, 64, kernel_size=5, padding=0, stride=1, bias=True)
        self.maxpool = nn.MaxPool2d(kernel_size=(2, 2))
        self.act = nn.ReLU(inplace=True)

        X = num_pixel
        X = math.floor(1 + (X + 2 * 0 - 1 * (5 - 1) - 1) / 1)
        X = X / 2
        X = math.floor(1 + (X + 2 * 0 - 1 * (5 - 1) - 1) / 1)
        X = X / 2
        X = int(X)

        self.fc1 = nn.Linear(64 * X * X, 512)
        self.fc2 = nn.Linear(512, num_classes)

    def forward(self, x):
        x = self.act(self.conv1(x))
        x = self.maxpool(x)
        x = self.act(self.conv2(x))
        x = self.maxpool(x)
        x = torch.flatten(x, 1)
        x = self.act(self.fc1(x))
        x = self.fc2(x)
        return x

def process_data(num_clients):
    # test data for a server
    test_data_raw = torchvision.datasets.MNIST(
        "./_data", download=False, train=False, transform=ToTensor()
    )

    test_data_input = []
    test_data_label = []
    for idx in range(len(test_data_raw)):
        test_data_input.append(test_data_raw[idx][0].tolist())
        test_data_label.append(test_data_raw[idx][1])

    test_dataset = Dataset(
        torch.FloatTensor(test_data_input), torch.tensor(test_data_label)
    )

    # training data for multiple clients
    train_data_raw = torchvision.datasets.MNIST(
        "./_data", download=False, train=True, transform=ToTensor()
    )

    split_train_data_raw = np.array_split(range(len(train_data_raw)), num_clients)
    train_datasets = []
    for i in range(num_clients):
        train_data_input = []
        train_data_label = []
        for idx in split_train_data_raw[i]:
            train_data_input.append(train_data_raw[idx][0].tolist())
            train_data_label.append(train_data_raw[idx][1])

        train_datasets.append(
            Dataset(
                torch.FloatTensor(train_data_input),
                torch.tensor(train_data_label),
            )
        )

    return train_datasets, test_dataset


# Let's download the data first if data does not exist.
def readyMNISTdata():    
    currentpath = os.getcwd()    
    datafolderpath = os.path.join(currentpath, "_data")
    
    if not (os.path.exists(datafolderpath) and os.path.isdir(datafolderpath)):
        os.mkdir(datafolderpath)
<<<<<<< HEAD

    mnistfolderpath = os.path.join(datafolderpath, "MNIST")
    if not (os.path.exists(mnistfolderpath) and os.path.isdir(mnistfolderpath)):        
        print("Download MNIST data")
        torchvision.datasets.MNIST(
            "./_data", download=True, train=False, transform=ToTensor()
        )

comm = MPI.COMM_WORLD
comm_size = comm.Get_size()
if comm_size > 1:
    comm_rank = comm.Get_rank()
    if comm_rank == 0:
        readyMNISTdata()
    comm.Barrier()
else:
    # Serial
    readyMNISTdata()    
=======
>>>>>>> 7ec8826a

    mnistfolderpath = os.path.join(datafolderpath, "MNIST")
    if not (os.path.exists(mnistfolderpath) and os.path.isdir(mnistfolderpath)):        
        print("Download MNIST data")
        torchvision.datasets.MNIST(
            "./_data", download=True, train=False, transform=ToTensor()
        )

comm = MPI.COMM_WORLD
comm_size = comm.Get_size()
if comm_size > 1:
    comm_rank = comm.Get_rank()
    if comm_rank == 0:
        readyMNISTdata()
    comm.Barrier()
else:
    # Serial
    readyMNISTdata() 

def test_mnist_fedavg():

    num_clients = 2
    cfg = OmegaConf.structured(Config)
    cfg.fed.args.num_local_epochs=2 

    model = CNN(1, 10, 28)
    loss_fn = torch.nn.CrossEntropyLoss()

    train_datasets, test_dataset = process_data(num_clients)

    rs.run_serial(cfg, model, loss_fn, train_datasets, test_dataset, "test_mnist")


@pytest.mark.mpi(min_size=2)
def test_mnist_fedavg_mpi(): 

    comm = MPI.COMM_WORLD
    comm_rank = comm.Get_rank()
    comm_size = comm.Get_size()

    num_clients = 2
    cfg = OmegaConf.structured(Config)
    cfg.fed.args.num_local_epochs=2
    model = CNN(1, 10, 28)
    loss_fn = torch.nn.CrossEntropyLoss()
    train_datasets, test_dataset = process_data(num_clients)

    if comm_size > 1:
        if comm_rank == 0:
            rm.run_server(cfg, comm, model, loss_fn, num_clients, test_dataset, "test_mnist")
        else:
            rm.run_client(cfg, comm, model, loss_fn, num_clients, train_datasets)
    else:
        assert 0


@pytest.mark.mpi(min_size=2)
def test_mnist_iceadmm_mpi():
    comm = MPI.COMM_WORLD
    comm_rank = comm.Get_rank()
    comm_size = comm.Get_size()

    num_clients = 2
    cfg = OmegaConf.structured(Config(fed=ICEADMM()))
    cfg.fed.args.num_local_epochs=2
    model = CNN(1, 10, 28)
    loss_fn = torch.nn.CrossEntropyLoss()
    train_datasets, test_dataset = process_data(num_clients)

    if comm_size > 1:
        if comm_rank == 0:
            rm.run_server(cfg, comm, model, loss_fn, num_clients, test_dataset, "test_mnist")
        else:
            rm.run_client(cfg, comm, model, loss_fn, num_clients, train_datasets)
    else:
        assert 0


@pytest.mark.mpi(min_size=2)
def test_mnist_iiadmm_mpi():
    comm = MPI.COMM_WORLD
    comm_rank = comm.Get_rank()
    comm_size = comm.Get_size()

    num_clients = 2
    cfg = OmegaConf.structured(Config(fed=IIADMM()))
    cfg.fed.args.num_local_epochs=2
    model = CNN(1, 10, 28)
    loss_fn = torch.nn.CrossEntropyLoss()
    train_datasets, test_dataset = process_data(num_clients)

    if comm_size > 1:
        if comm_rank == 0:
            rm.run_server(cfg, comm, model, loss_fn, num_clients, test_dataset, "test_mnist")
        else:
            rm.run_client(cfg, comm, model, loss_fn, num_clients, train_datasets)
    else:
        assert 0


@pytest.mark.mpi(min_size=2)
def test_mnist_fedasync_mpi(): 
    comm = MPI.COMM_WORLD
    comm_rank = comm.Get_rank()
    comm_size = comm.Get_size()

    num_clients = comm_size - 1
    cfg = OmegaConf.structured(Config(fed=FedAsync()))
    cfg.fed.args.num_local_epochs=2
    cfg.fed.args.staleness_func.name = 'polynomial'
    model = CNN(1, 10, 28)
    loss_fn = torch.nn.CrossEntropyLoss()
    train_datasets, test_dataset = process_data(num_clients)
    
    if comm_size > 1:
        if comm_rank == 0:
            rma.run_server(cfg, comm, model, loss_fn, num_clients, test_dataset, "test_mnist")
        else:
            rma.run_client(cfg, comm, model, loss_fn, num_clients, train_datasets)
    else:
        assert 0


@pytest.mark.mpi(min_size=2)
def test_mnist_fedbuffer_mpi(): 
    comm = MPI.COMM_WORLD
    comm_rank = comm.Get_rank()
    comm_size = comm.Get_size()

    num_clients = comm_size - 1
    cfg = OmegaConf.structured(Config(fed=FedAsync()))
    cfg.num_epochs = 3
    cfg.fed.args.num_local_epochs=2
    cfg.fed.args.gradient_based = True
    cfg.fed.args.staleness_func.name = 'polynomial'
    cfg.fed.servername = 'ServerFedBuffer'
    cfg.fed.args.K = 2

    model = CNN(1, 10, 28)
    loss_fn = torch.nn.CrossEntropyLoss()
    train_datasets, test_dataset = process_data(num_clients)
    
    if comm_size > 1:
        if comm_rank == 0:
            rma.run_server(cfg, comm, model, loss_fn, num_clients, test_dataset, "test_mnist")
        else:
            rma.run_client(cfg, comm, model, loss_fn, num_clients, train_datasets)
    else:
        assert 0


def test_mnist_fedavg_notest():
    num_clients = 2
    cfg = OmegaConf.structured(Config)
    cfg.fed.args.num_local_epochs=2
    model = CNN(1, 10, 28)
    loss_fn = torch.nn.CrossEntropyLoss()
    train_datasets, test_dataset = process_data(num_clients)

    rs.run_serial(cfg, model, loss_fn, train_datasets, Dataset(), "test_mnist")

@pytest.mark.mpi(min_size=2)
def test_mnist_fedavg_mpi_notest():
    comm = MPI.COMM_WORLD
    comm_rank = comm.Get_rank()
    comm_size = comm.Get_size()

    num_clients = 2
    cfg = OmegaConf.structured(Config)
    cfg.fed.args.num_local_epochs=2
    model = CNN(1, 10, 28)
    loss_fn = torch.nn.CrossEntropyLoss()
    train_datasets, test_dataset = process_data(num_clients)

    if comm_size > 1:
        if comm_rank == 0:
            rm.run_server(cfg, comm, model, loss_fn, num_clients, Dataset(), "test_mnist")
        else:
            rm.run_client(cfg, comm, model, loss_fn, num_clients, train_datasets)
    else:
        assert 0


# mpirun -n 3 python -m pytest --with-mpi<|MERGE_RESOLUTION|>--- conflicted
+++ resolved
@@ -95,9 +95,20 @@
     
     if not (os.path.exists(datafolderpath) and os.path.isdir(datafolderpath)):
         os.mkdir(datafolderpath)
-<<<<<<< HEAD
+
+def readyMNISTdata():    
+    currentpath = os.getcwd()    
+    datafolderpath = os.path.join(currentpath, "_data")
+    
+    if not (os.path.exists(datafolderpath) and os.path.isdir(datafolderpath)):
+        os.mkdir(datafolderpath)
 
     mnistfolderpath = os.path.join(datafolderpath, "MNIST")
+    if not (os.path.exists(mnistfolderpath) and os.path.isdir(mnistfolderpath)):        
+        print("Download MNIST data")
+        torchvision.datasets.MNIST(
+            "./_data", download=True, train=False, transform=ToTensor()
+        )
     if not (os.path.exists(mnistfolderpath) and os.path.isdir(mnistfolderpath)):        
         print("Download MNIST data")
         torchvision.datasets.MNIST(
@@ -114,26 +125,7 @@
 else:
     # Serial
     readyMNISTdata()    
-=======
->>>>>>> 7ec8826a
-
-    mnistfolderpath = os.path.join(datafolderpath, "MNIST")
-    if not (os.path.exists(mnistfolderpath) and os.path.isdir(mnistfolderpath)):        
-        print("Download MNIST data")
-        torchvision.datasets.MNIST(
-            "./_data", download=True, train=False, transform=ToTensor()
-        )
-
-comm = MPI.COMM_WORLD
-comm_size = comm.Get_size()
-if comm_size > 1:
-    comm_rank = comm.Get_rank()
-    if comm_rank == 0:
-        readyMNISTdata()
-    comm.Barrier()
-else:
-    # Serial
-    readyMNISTdata() 
+
 
 def test_mnist_fedavg():
 
