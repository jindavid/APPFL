--- conflicted
+++ resolved
@@ -34,15 +34,9 @@
 
 # Generate data readiness report
 if (
-<<<<<<< HEAD
-    hasattr(client_config, "data_readiness_configs")
-    and hasattr(client_config.data_readiness_configs, 'generate_dr_report')
-    and client_config.data_readiness_configs.generate_dr_report
-=======
     hasattr(client_config, 'data_readiness_configs') and
     hasattr(client_config.data_readiness_configs, 'generate_dr_report') and 
     client_config.data_readiness_configs.generate_dr_report
->>>>>>> f87f4145
 ):
     data_readiness = client_agent.generate_readiness_report(client_config)
     client_communicator.invoke_custom_action(action='get_data_readiness_report', **data_readiness)
