import setuptools

# Build Author list
authors = {
    "Kibaek Kim": "kimk@anl.gov",
    "Minseok Ryu": "minseok.ryu@asu.edu",
    "Youngdae Kim": "youngdae@anl.gov",
    "Hieu Hoang": "thoang@anl.gov",
    "Zachary Ross": "zross@anl.gov",
    "Zilinghan Li": "zilinghan.li@anl.gov",
    "Sang-il Yim": "yim@anl.gov",
    "Shourya Bose": "shbose@ucsc.edu",
    "Shilan He": "shilanh2@illinois.edu",
    "Grant Wilkins": "gfw27@cam.ac.uk",
    "Ravi Madduri": "madduri@anl.gov",
}
AUTHOR = ""
for i, (k, v) in enumerate(authors.items()):
    if i > 0:
        AUTHOR += ", "
    AUTHOR += f"{k} <{v}>"

with open("README.md", "r", encoding="utf-8") as fh:
    long_description = fh.read()

setuptools.setup(
    name="appfl",
    version="0.4.2",
    author=AUTHOR,
    description="An open-source package for privacy-preserving federated learning",
    long_description=long_description,
    long_description_content_type="text/markdown",
    url="https://github.com/APPFL/APPFL",
    project_urls={
        "Bug Tracker": "https://github.com/APPFL/APPFL/issues",
    },
    classifiers=[
        "Programming Language :: Python :: 3",
        "License :: OSI Approved :: MIT License",
        "Operating System :: OS Independent",
    ],
    package_dir={"": "src"},
    packages=setuptools.find_packages(where="src"),
    python_requires=">=3.8",
    install_requires=[
        "numpy",
        "torch",
        "grpcio",
        "grpcio-tools",
        "omegaconf",
        "globus-sdk",
        "mpi4py",
        "globus-compute-sdk",
        "globus-compute-endpoint",
        "boto3",
        "botocore",
    ],
    extras_require={
        "dev": [
            "sphinx",
            "sphinx_rtd_theme",
            "pydata-sphinx-theme",
            "sphinx-design",
            "sphinx-copybutton",
            "sphinx-contributors",
            "myst-parser",
            "nbsphinx",
            "twine",
            "build",
            "black",
            "pytest",
            "pytest-mpi",
        ],
        "examples": [
            "opencv-python",
            "torchvision",
            "pandas",
            "pyarrow",
            "fastparquet",
            "tqdm",
<<<<<<< HEAD
            "jupyter",
            "matplotlib",
        ],
        "compressor": [
            "lz4",
            "zfpy",
            "zstd",
            "blosc",
            "python-xz",
=======
            "wget",
>>>>>>> 4be34616
        ],
    },
    entry_points={
        "console_scripts": [
            "appfl-auth=appfl.login_manager.globus.cli:auth",
            "appfl-install-compressor=appfl.compressor.install:install_compressor"
        ],
    },
)<|MERGE_RESOLUTION|>--- conflicted
+++ resolved
@@ -78,9 +78,9 @@
             "pyarrow",
             "fastparquet",
             "tqdm",
-<<<<<<< HEAD
             "jupyter",
             "matplotlib",
+            "wget",
         ],
         "compressor": [
             "lz4",
@@ -88,9 +88,6 @@
             "zstd",
             "blosc",
             "python-xz",
-=======
-            "wget",
->>>>>>> 4be34616
         ],
     },
     entry_points={
